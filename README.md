# geniushub-client
This is a Python library to provide access to a **Genius Hub** via its [RESTful API](https://my.geniushub.co.uk/docs). It uses **aiohttp** and is therefore async-friendly.

This library can use either the **_offical_ v1 API** with a [hub token](https://my.geniushub.co.uk/tokens), or the **_latest_ v3 API** (using your own [username and password](https://www.geniushub.co.uk/app)). In either case, the library will return v1-compatible results wherever possible (this is not a trivial task).

If you use the v3 API, you can interrogate the hub directly, rather than via Heat Genius' own servers. Note that the v3 API is undocumented, and so this functionality may break at any time. In fact, the v3 to v1 conversion if best efforts and may even be broken as is for some edge cases - it was tested with HW, on/off (i.e. smart plugs), and radiators only.

It is a WIP, and is missing some functionality (e.g. schedules). In addition, there are some other limitations (see below).

It is based upon work by @GeoffAtHome - thanks!

## Current limitations
Current limitations & to-dos include:
 - **ghclient.py** is not complete
<<<<<<< HEAD
 - schedules are read-only
 - when using the v3 API, some zones have the wrong value for `occupied`
=======
 - minimal support for schedules (e.g. they can't be modified), and...
 - for v3, some zones have the wrong value for `occupied`
>>>>>>> 43d917af

## Installation
Either clone this repository and run `python setup.py install`, or install from pip using `pip install geniushub-client`.

## Using the Library
See `ghclient.py` for example code. You can also use `ghclient.py` for ad-hoc queries:
```bash
python ghclient.py -?
```
There are two distinct options for accessing a Genius Hub:

Option 1: **hub token** only:
  - requires a hub token obtained from https://my.geniushub.co.uk/tokens
  - uses the v1 API - which is well-documented
  - interrogates Heat Genius' own servers (so is slower)

Option 2: hub **hostname/address** with **user credentials**:
  - requires your `username` & `password`, as used with https://www.geniushub.co.uk/app
  - uses the v3 API - results are WIP and may not be what you expect
  - interrogates the hub directly (so is faster)

```bash
HUB_TOKEN="eyJhbGciOiJIUzI1NiIsInR5cCI6IkpXVCIsInZlc..."
HUB_ADDRESS="my-geniushub.dyndns.com"
USERNAME="my-username"
PASSWORD="my-password"

python ghclient.py ${HUB_TOKEN} issues

python ghclient.py ${HUB_ADDRESS} -u ${USERNAME} -p ${PASSWORD} zones -v
```

You can compare any output to the official API (v1 response):
```bash
curl -X GET https://my.geniushub.co.uk/v1/zones -H "authorization: Bearer ${HUB_TOKEN}"
python ghclient.py ${HUB_TOKEN} zones -v

curl -X GET https://my.geniushub.co.uk/v1/devices/summary -H "authorization: Bearer ${HUB_TOKEN}"
python ghclient.py ${HUB_ADDRESS} -u ${USERNAME} -p ${PASSWORD} devices

curl -X GET https://my.geniushub.co.uk/v1/issues -H "authorization: Bearer ${HUB_TOKEN}"
python ghclient.py ${HUB_ADDRESS} -u ${USERNAME} -p ${PASSWORD} issues
```

You can obtain the v3 API responses (i.e. the JSON is not converted to the v1 schema):
```bash
python ghclient.py ${HUB_ADDRESS} -u ${USERNAME} -p ${PASSWORD} zones -vvv
python ghclient.py ${HUB_ADDRESS} -u ${USERNAME} -p ${PASSWORD} devices -vvv
```

To obtain the benchmark v3 API responses takes a little work.  First, use python to obtain a `HASH`:
```python
>>> from hashlib import sha256
>>> hash = sha256()
>>> hash.update(("my_username" + "my_password").encode('utf-8'))
>>> print(hash.hexdigest())
001b24f45b...
```
Then you can use **curl**:
```bash
curl --user ${USERNAME}:${HASH} -X GET http://${HUB_ADDRESS}:1223/v3/zones
```

## Advanced Features
 When used as a library, there is the option to utilize the referencing module's own `aiohttp.ClientSession()` (recommended):
 ```python
import asyncio
import aiohttp
from geniushubclient import GeniusHubClient

my_session = aiohttp.ClientSession()

...

if not (username or password):
    client = GeniusHubClient(hub_id=hub_address, username, password, session=my_session)
else:
    client = GeniusHubClient(hub_id=hub_token, session=my_session)
<<<<<<< HEAD

hub = GeniusHub(client, hub_id=args.hub_id[:20])
=======
    
client.verbose = 0  # same as v1/zones/summary, v1/devices/summary
client.verbose = 1  # default, same as v1/zones, v1/devices, v1/issues
    
hub = client.hub
await hub.update()  # enumerate all zones, devices and issues
>>>>>>> 43d917af

print(hub.zones)
print(hub.zone_by_id[3].temperature)

await session.close()
```
<|MERGE_RESOLUTION|>--- conflicted
+++ resolved
@@ -12,13 +12,8 @@
 ## Current limitations
 Current limitations & to-dos include:
  - **ghclient.py** is not complete
-<<<<<<< HEAD
  - schedules are read-only
- - when using the v3 API, some zones have the wrong value for `occupied`
-=======
- - minimal support for schedules (e.g. they can't be modified), and...
- - for v3, some zones have the wrong value for `occupied`
->>>>>>> 43d917af
+ - when using the v3 API, zones sometimes have the wrong value for `occupied`
 
 ## Installation
 Either clone this repository and run `python setup.py install`, or install from pip using `pip install geniushub-client`.
@@ -97,17 +92,12 @@
     client = GeniusHubClient(hub_id=hub_address, username, password, session=my_session)
 else:
     client = GeniusHubClient(hub_id=hub_token, session=my_session)
-<<<<<<< HEAD
 
-hub = GeniusHub(client, hub_id=args.hub_id[:20])
-=======
-    
 client.verbose = 0  # same as v1/zones/summary, v1/devices/summary
 client.verbose = 1  # default, same as v1/zones, v1/devices, v1/issues
     
 hub = client.hub
 await hub.update()  # enumerate all zones, devices and issues
->>>>>>> 43d917af
 
 print(hub.zones)
 print(hub.zone_by_id[3].temperature)
